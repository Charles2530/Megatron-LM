--- conflicted
+++ resolved
@@ -421,16 +421,7 @@
                 self.indices, num_epochs, numpy_random_state, separate_final_epoch
             )
 
-<<<<<<< HEAD
-            # import pdb;pdb.set_trace()
-
-            drop_last_partial_sequence = True
-            if self.index_split == Split.valid:
-                drop_last_partial_sequence = self.config.drop_last_partial_validation_sequence
-
-=======
->>>>>>> 230e0cb3
-            # Build the sample index
+
             from megatron.core.datasets import helpers
 
             if self.index_split == Split.valid:
