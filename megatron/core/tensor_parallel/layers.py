--- conflicted
+++ resolved
@@ -1246,14 +1246,11 @@
                 "`allreduce_dgrad` and `sequence_parallel` cannot be enabled at the same time."
             )
 
-<<<<<<< HEAD
         if self.mxfp_quant:
             self._forward_impl = custom_linear_with_grad_accumulation_and_async_allreduce
         else:
             self._forward_impl = linear_with_grad_accumulation_and_async_allreduce
 
-=======
->>>>>>> 230e0cb3
         # Hook adding a default empty _extra_state for state dict
         self._register_load_state_dict_pre_hook(
             lambda state_dict, prefix, *args, **kwargs: state_dict.setdefault(
@@ -1324,7 +1321,6 @@
                 self.embedding_activation_buffer.append(input_parallel)
 
         # Matrix multiply.
-<<<<<<< HEAD
         if not weight.requires_grad:
             self._forward_impl = linear_with_frozen_weight
         else:
@@ -1333,8 +1329,6 @@
             else:
                 self._forward_impl = linear_with_grad_accumulation_and_async_allreduce
 
-=======
->>>>>>> 230e0cb3
         allreduce_dgrad = False if self.explicit_expert_comm else self.allreduce_dgrad
 
         if self.config._cpu_offloading_context is not None:
@@ -1546,14 +1540,11 @@
         else:
             self.register_parameter("bias", None)
 
-<<<<<<< HEAD
         if self.mxfp_quant:
             self._forward_impl = custom_linear_with_grad_accumulation_and_async_allreduce
         else:
             self._forward_impl = linear_with_grad_accumulation_and_async_allreduce
 
-=======
->>>>>>> 230e0cb3
         # Hook adding a default empty _extra_state for state dict
         self._register_load_state_dict_pre_hook(
             lambda state_dict, prefix, *args, **kwargs: state_dict.setdefault(
@@ -1585,7 +1576,6 @@
             assert not self.sequence_parallel
             input_parallel = scatter_to_tensor_model_parallel_region(input_, group=self.tp_group)
         # Matrix multiply.
-<<<<<<< HEAD
         if not self.weight.requires_grad:
             self._forward_impl = linear_with_frozen_weight
         else:
@@ -1594,8 +1584,6 @@
             else:
                 self._forward_impl = linear_with_grad_accumulation_and_async_allreduce
 
-=======
->>>>>>> 230e0cb3
         allreduce_dgrad = False
 
         if self.config._cpu_offloading_context is not None:
